--- conflicted
+++ resolved
@@ -106,8 +106,6 @@
         if parts.len() == 5 {
             parts.insert(0, "0");
         }
-<<<<<<< HEAD
-=======
 
         // Replace ? with * in day-of-month and day-of-week
         let mut owned_parts = parts.iter().map(|s| s.to_string()).collect::<Vec<String>>();
@@ -122,7 +120,6 @@
         // Throw at illegal characters
         self.throw_at_illegal_characters(&parts)?;
 
->>>>>>> 34120a05
         // Handle star-dom and star-dow
         self.star_dom = parts[3].trim() == "*";
         self.star_dow = parts[5].trim() == "*";
@@ -221,42 +218,17 @@
     fn replace_alpha_weekdays(pattern: &str, alternative_weekdays: bool) -> String {
         let nicknames = if !alternative_weekdays {
             [
-<<<<<<< HEAD
-                ("-sun", "-7"), ("sun", "0"), ("mon", "1"), ("tue", "2"),
-                ("wed", "3"), ("thu", "4"), ("fri", "5"), ("sat", "6"),
+                ("-SUN", "-7"), ("SUN", "0"), ("MON", "1"), ("TUE", "2"),
+                ("WED", "3"), ("THU", "4"), ("FRI", "5"), ("SAT", "6"),
             ]
         } else {
             [
-                ("-sun", "-1"), ("sun", "1"), ("mon", "2"), ("tue", "3"),
-                ("wed", "4"), ("thu", "5"), ("fri", "6"), ("sat", "7"),
+                ("-SUN", "-1"), ("SUN", "1"), ("MON", "2"), ("TUE", "3"),
+                ("WED", "4"), ("THU", "5"), ("FRI", "6"), ("SAT", "7"),
             ]
         };
         let mut replaced = pattern.trim().to_lowercase();
-=======
-                ("-SUN", "-7"), // Use 7 for upper range sunday
-                ("SUN", "0"),
-                ("MON", "1"),
-                ("TUE", "2"),
-                ("WED", "3"),
-                ("THU", "4"),
-                ("FRI", "5"),
-                ("SAT", "6"),
-            ]
-        } else {
-            [
-                ("-SUN", "-1"),
-                ("SUN", "1"),
-                ("MON", "2"),
-                ("TUE", "3"),
-                ("WED", "4"),
-                ("THU", "5"),
-                ("FRI", "6"),
-                ("SAT", "7"),
-            ]
-        };
-
-        let mut replaced = pattern.to_string();
->>>>>>> 34120a05
+
 
         // Replace nicknames with their numeric values
         for &(nickname, value) in &nicknames {
@@ -269,24 +241,9 @@
     // Converts month nicknames into their equivalent standard cron pattern.
     fn replace_alpha_months(pattern: &str) -> String {
         let nicknames = [
-<<<<<<< HEAD
-            ("jan", "1"), ("feb", "2"), ("mar", "3"), ("apr", "4"),
-            ("may", "5"), ("jun", "6"), ("jul", "7"), ("aug", "8"),
-            ("sep", "9"), ("oct", "10"), ("nov", "11"), ("dec", "12"),
-=======
-            ("JAN", "1"),
-            ("FEB", "2"),
-            ("MAR", "3"),
-            ("APR", "4"),
-            ("MAY", "5"),
-            ("JUN", "6"),
-            ("JUL", "7"),
-            ("AUG", "8"),
-            ("SEP", "9"),
-            ("OCT", "10"),
-            ("NOV", "11"),
-            ("DEC", "12"),
->>>>>>> 34120a05
+            ("JAN", "1"), ("FEB", "2"), ("MAR", "3"), ("APR", "4"),
+            ("MAY", "5"), ("JUN", "6"), ("JUL", "7"), ("AUG", "8"),
+            ("SEP", "9"), ("OCT", "10"), ("NOV", "11"), ("DEC", "12"),
         ];
 
         let mut replaced = pattern.to_string();
