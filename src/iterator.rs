--- conflicted
+++ resolved
@@ -1,12 +1,7 @@
 use crate::{Cron, CronError, Direction};
 use chrono::{DateTime, TimeZone};
 
-<<<<<<< HEAD
-/// An iterator over the occurrences of a cron schedule.
-/// It can iterate both forwards and backwards in time.
-=======
 #[derive(Debug, Clone, PartialEq, PartialOrd, Hash)]
->>>>>>> 34120a05
 pub struct CronIterator<Tz>
 where
     Tz: TimeZone,
