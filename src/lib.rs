//! # Croner
//!
//! Croner is a fully-featured, lightweight, and efficient Rust library designed for parsing and evaluating cron patterns.
//!
//! ## Features
//! - Parses a wide range of cron expressions, including extended formats.
//! - Generates human-readable descriptions of cron patterns.
//! - Evaluates cron patterns to calculate upcoming and previous execution times.
//! - Supports time zone-aware scheduling.
//! - Offers granularity up to seconds for precise task scheduling.
//! - Compatible with the `chrono` library for dealing with date and time in Rust.
//!
//! ## Crate Features
//! - `serde`: Enables [`serde::Serialize`](https://docs.rs/serde/1/serde/trait.Serialize.html) and
//!   [`serde::Deserialize`](https://docs.rs/serde/1/serde/trait.Deserialize.html) implementations for
//!   [`Cron`](struct.Cron.html). This feature is disabled by default.
//!
//! ## Example
//! The following example demonstrates how to use Croner to parse a cron expression and find the next and previous occurrences.
//!
//! ```rust
//! use std::str::FromStr as _;
//!
//! use chrono::Utc;
//! use croner::Cron;
//!
//! // Parse a cron expression to find occurrences at 00:00 on Friday
//! let cron = Cron::from_str("0 0 * * FRI").expect("Successful parsing");
//! let now = Utc::now();
//!
//! // Get the next occurrence from the current time
//! let next = cron.find_next_occurrence(&now, false).unwrap();
//!
//! // Get the previous occurrence from the current time
//! let previous = cron.find_previous_occurrence(&now, false).unwrap();
//!
//! println!(
//!     "Pattern \"{}\" will match next at {}",
//!     cron.pattern.to_string(),
//!     next
//! );
//!
//! println!(
//!     "Pattern \"{}\" matched previously at {}",
//!     cron.pattern.to_string(),
//!     previous
//! );
//! ```
//!
//! In this example, `Cron::from_str("0 0 * * FRI")` creates a new Cron instance for the pattern that represents every Friday at midnight. The `find_next_occurrence` method calculates the next time this pattern will be true from the current moment.
//!
//! The `false` argument in `find_next_occurrence` specifies that the current time is not included in the calculation, ensuring that only future occurrences are considered.
//!
//! ## Describing a Pattern
//! Croner can also generate a human-readable, English description of a cron pattern. This is highly useful for displaying schedule information in a UI or for debugging complex patterns.
//!
//! The .describe() method returns a String detailing what the schedule means.
//!
//! ```rust 
//! use croner::Cron; 
//! 
//! 
//! // A pattern that runs at 6:30 PM on the 15th and the last day of the month, 
//! // but only if the day is also a Friday and the month is March. 
//! let cron = Cron::new("0 30 18 15,L MAR FRI") 
//!     .with_seconds_optional() 
//!     .with_dom_and_dow() // Both day-of-month and day-of-week must match 
//!     .parse() 
//!     .expect("Failed to parse"); 
//! 
//! // Get the English description 
//! let description = cron.describe(); 
//! 
//! println!("Pattern: \"{}\"", cron.pattern.to_string()); 
//! println!("Description: {}", description); 
//! // Outputs: Description: At 18:30, on the last day of the month and day 15 (if it is also Friday), in March. 
//! ```
//!
//! ## Getting Started
//! To start using Croner, add it to your project's `Cargo.toml` and follow the examples to integrate cron pattern parsing and scheduling into your application.
//!
//! ## Pattern
//!
//! The expressions used by Croner are very similar to those of Vixie Cron, but with
//! a few additions as outlined below:
//!
//! ```javascript
//! // ┌──────────────── (optional) second (0 - 59)
//! // │ ┌────────────── minute (0 - 59)
//! // │ │ ┌──────────── hour (0 - 23)
//! // │ │ │ ┌────────── day of month (1 - 31)
//! // │ │ │ │ ┌──────── month (1 - 12, JAN-DEC)
//! // │ │ │ │ │ ┌────── day of week (0 - 6, SUN-Mon)
//! // │ │ │ │ │ │       (0 to 6 are Sunday to Saturday; 7 is Sunday, the same as 0)
//! // │ │ │ │ │ │
//! // * * * * * *
//! ```
//!
//! | Field        | Required | Allowed values    | Allowed special characters | Remarks                                                                                         |
//! |--------------|----------|-------------------|----------------------------|-------------------------------------------------------------------------------------------------|
//! | Seconds      | Optional | 0-59              | * , - / ?                  |                                                                                                 |
//! | Minutes      | Yes      | 0-59              | * , - / ?                  |                                                                                                 |
//! | Hours        | Yes      | 0-23              | * , - / ?                  |                                                                                                 |
//! | Day of Month | Yes      | 1-31              | * , - / ? L W              |                                                                                                 |
//! | Month        | Yes      | 1-12 or JAN-DEC   | * , - / ?                  |                                                                                                 |
//! | Day of Week  | Yes      | 0-7 or SUN-MON    | * , - / ? # L              | 0 to 6 are Sunday to Saturday, 7 is Sunday, the same as 0. '#' is used to specify the nth weekday |
//!
//! For more information, refer to the full [README](https://github.com/hexagon/croner-rust).

pub mod errors;
<<<<<<< HEAD
pub mod describe;
=======
pub mod parser;
>>>>>>> 9744a556

mod component;
mod iterator;
mod pattern;

// Enum to specify the direction of time search, defined locally.
#[derive(Clone, Copy, Debug, PartialOrd, Ord, PartialEq, Eq, Hash)]
pub enum Direction {
    Forward,
    Backward,
}
#[derive(PartialEq, Eq, Ord, PartialOrd, Hash, Clone, Copy, Debug)]
pub enum TimeComponent {
    Second = 1,
    Minute,
    Hour,
    Day,
    Month,
}
use errors::CronError;
pub use iterator::CronIterator;
use parser::CronParser;
use pattern::CronPattern;
use std::str::FromStr;

use chrono::{DateTime, Datelike, Duration, NaiveDate, NaiveDateTime, TimeZone, Timelike};

#[cfg(feature = "serde")]
use core::fmt;
#[cfg(feature = "serde")]
use serde::{
    de::{self, Visitor},
    Deserialize, Serialize, Serializer,
};

/// Safeguard to prevent infinite loops when searching for future
/// occurrences of a cron pattern that may never match. It ensures that the search
/// function will eventually terminate and return an error instead of running indefinitely.
const YEAR_UPPER_LIMIT: i32 = 5000;

/// Sets the lower year limit to 1 AD/CE.
/// This is a pragmatic choice to avoid the complexities of year 0 (1 BCE) and pre-CE
/// dates, which involve different calendar systems and are outside the scope of a
/// modern scheduling library.
const YEAR_LOWER_LIMIT: i32 = 1;

// The Cron struct represents a cron schedule and provides methods to parse cron strings,
// check if a datetime matches the cron pattern, and find the next occurrence.
#[derive(Debug, Clone, PartialEq, PartialOrd, Hash)]
pub struct Cron {
    pub pattern: CronPattern, // Parsed cron pattern
}

impl FromStr for Cron {
    type Err = CronError;

    fn from_str(s: &str) -> Result<Self, Self::Err> {
        CronParser::new().parse(s)
    }
}

impl Cron {
    /// Evaluates if a given `DateTime` matches the cron pattern.
    ///
    /// The function checks each cron field (seconds, minutes, hours, day of month, month) against
    /// the provided `DateTime` to determine if it aligns with the cron pattern. Each field is
    /// checked for a match, and all fields must match for the entire pattern to be considered
    /// a match.
    ///
    /// # Parameters
    ///
    /// - `time`: A reference to the `DateTime<Tz>` to be checked against the cron pattern.
    ///
    /// # Returns
    ///
    /// - `Ok(bool)`: `true` if `time` matches the cron pattern, `false` otherwise.
    /// - `Err(CronError)`: An error if there is a problem checking any of the pattern fields
    ///   against the provided `DateTime`.
    ///
    /// # Errors
    ///
    /// This method may return `CronError` if an error occurs during the evaluation of the
    /// cron pattern fields. Errors can occur due to invalid bit operations or invalid dates.
    ///
    /// # Examples
    ///
    /// ```
    /// use std::str::FromStr as _;
    ///
    /// use croner::Cron;
    /// use chrono::Utc;
    ///
    /// // Parse cron expression
    /// let cron: Cron = Cron::from_str("* * * * *").expect("Couldn't parse cron string");
    ///
    /// // Compare to time now
    /// let time = Utc::now();
    /// let matches_all = cron.is_time_matching(&time).unwrap();
    ///
    /// // Output results
    /// println!("Time is: {}", time);
    /// println!(
    ///     "Pattern \"{}\" does {} time {}",
    ///     cron.pattern.to_string(),
    ///     if matches_all { "match" } else { "not match" },
    ///     time
    /// );
    /// ```
    pub fn is_time_matching<Tz: TimeZone>(&self, time: &DateTime<Tz>) -> Result<bool, CronError> {
        let naive_time = time.naive_local();
        Ok(self.pattern.second_match(naive_time.second())?
            && self.pattern.minute_match(naive_time.minute())?
            && self.pattern.hour_match(naive_time.hour())?
            && self
                .pattern
                .day_match(naive_time.year(), naive_time.month(), naive_time.day())?
            && self.pattern.month_match(naive_time.month())?)
    }

    /// Finds the next occurrence of a scheduled time that matches the cron pattern.
    /// starting from a given `start_time`. If `inclusive` is `true`, the search includes the
    /// `start_time`; otherwise, it starts from the next second.
    ///
    /// This method performs a search through time, beginning at `start_time`, to find the
    /// next date and time that aligns with the cron pattern defined within the `Cron` instance.
    /// The search respects cron fields (seconds, minutes, hours, day of month, month, day of week)
    /// and iterates through time until a match is found or an error occurs.
    ///
    /// # Parameters
    ///
    /// - `start_time`: A reference to a `DateTime<Tz>` indicating the start time for the search.
    /// - `inclusive`: A `bool` that specifies whether the search should include `start_time` itself.
    ///
    /// # Returns
    ///
    /// - `Ok(DateTime<Tz>)`: The next occurrence that matches the cron pattern.
    /// - `Err(CronError)`: An error if the next occurrence cannot be found within a reasonable
    ///   limit, if any of the date/time manipulations result in an invalid date, or if the
    ///   cron pattern match fails.
    ///
    /// # Errors
    ///
    /// - `CronError::InvalidTime`: If the start time provided is invalid or adjustments to the
    ///   time result in an invalid date/time.
    /// - `CronError::TimeSearchLimitExceeded`: If the search exceeds a reasonable time limit.
    ///   This prevents infinite loops in case of patterns that cannot be matched.
    /// - Other errors as defined by the `CronError` enum may occur if the pattern match fails
    ///   at any stage of the search.
    ///
    /// # Examples
    ///
    /// ```
    /// use chrono::Utc;
    /// use croner::{Cron, parser::{Seconds, CronParser}};
    ///
    /// // Parse cron expression
    /// let cron: Cron = CronParser::builder().seconds(Seconds::Required).build().parse("0 18 * * * 5").expect("Success");
    ///
    /// // Get next match
    /// let time = Utc::now();
    /// let next = cron.find_next_occurrence(&time, false).unwrap();
    ///
    /// println!(
    ///     "Pattern \"{}\" will match next time at {}",
    ///     cron.pattern.to_string(),
    ///     next
    /// );
    /// ```
    pub fn find_next_occurrence<Tz: TimeZone>(
        &self,
        start_time: &DateTime<Tz>,
        inclusive: bool,
    ) -> Result<DateTime<Tz>, CronError> {
        self.find_occurrence(start_time, inclusive, Direction::Forward)
    }

    /// Finds the previous occurrence of a scheduled time that matches the cron pattern.
    pub fn find_previous_occurrence<Tz: TimeZone>(
        &self,
        start_time: &DateTime<Tz>,
        inclusive: bool,
    ) -> Result<DateTime<Tz>, CronError> {
        self.find_occurrence(start_time, inclusive, Direction::Backward)
    }

    /// The main generic search function.
    /// The main generic search function.
    fn find_occurrence<Tz: TimeZone>(
        &self,
        start_time: &DateTime<Tz>,
        inclusive: bool,
        direction: Direction,
    ) -> Result<DateTime<Tz>, CronError> {
        let mut naive_time = start_time.naive_local();
        let timezone = start_time.timezone();

        if !inclusive {
            let adjustment = match direction {
                Direction::Forward => Duration::seconds(1),
                Direction::Backward => Duration::seconds(-1),
            };
            naive_time = naive_time
                .checked_add_signed(adjustment)
                .ok_or(CronError::InvalidTime)?;
        }

        loop {
            let mut updated = false;
            updated |= self.find_matching_date_component(
                &mut naive_time,
                direction,
                TimeComponent::Month,
            )?;
            updated |=
                self.find_matching_date_component(&mut naive_time, direction, TimeComponent::Day)?;
            updated |= self.find_matching_granular_component(
                &mut naive_time,
                direction,
                TimeComponent::Hour,
            )?;
            updated |= self.find_matching_granular_component(
                &mut naive_time,
                direction,
                TimeComponent::Minute,
            )?;
            updated |= self.find_matching_granular_component(
                &mut naive_time,
                direction,
                TimeComponent::Second,
            )?;

            if updated {
                continue;
            }

            let (tz_datetime, was_adjusted) = from_naive(naive_time, &timezone)?;
            if self.is_time_matching(&tz_datetime)? || was_adjusted {
                return Ok(tz_datetime);
            } else {
                return Err(CronError::TimeSearchLimitExceeded);
            }
        }
    }

    /// Creates a `CronIterator` starting from the specified time.
    ///
    /// The search can be performed forwards or backwards in time.
    ///
    /// # Arguments
    ///
    /// * `start_from` - A `DateTime<Tz>` that represents the starting point for the iterator.
    /// * `direction` - A `Direction` to specify the search direction.
    ///
    /// # Returns
    ///
    /// Returns a `CronIterator<Tz>` that can be used to iterate over scheduled times.
    pub fn iter_from<Tz: TimeZone>(
        &self,
        start_from: DateTime<Tz>,
        direction: Direction,
    ) -> CronIterator<Tz> {
        CronIterator::new(self.clone(), start_from, true, direction)
    }

    /// Creates a `CronIterator` starting after the specified time, in forward direction.
    ///
    /// # Arguments
    ///
    /// * `start_after` - A `DateTime<Tz>` that represents the starting point for the iterator.
    ///
    /// # Returns
    ///
    /// Returns a `CronIterator<Tz>` that can be used to iterate over scheduled times.
    pub fn iter_after<Tz: TimeZone>(&self, start_after: DateTime<Tz>) -> CronIterator<Tz> {
        CronIterator::new(self.clone(), start_after, false, Direction::Forward)
    }

    /// Creates a `CronIterator` starting before the specified time, in backwards direction.
    ///
    /// # Arguments
    ///
    /// * `start_before` - A `DateTime<Tz>` that represents the starting point for the iterator.
    ///
    /// # Returns
    ///
    /// Returns a `CronIterator<Tz>` that can be used to iterate over scheduled times.
    pub fn iter_before<Tz: TimeZone>(&self, start_before: DateTime<Tz>) -> CronIterator<Tz> {
        CronIterator::new(self.clone(), start_before, false, Direction::Backward)
    }
  
    /// Returns a human-readable description of the cron pattern.
    ///
    /// This method provides a best-effort English description of the cron schedule.
    /// Note: The cron instance must be parsed successfully before calling this method.
    ///
    /// # Example
    /// ```
    /// use croner::Cron;
    ///
    /// let cron = Cron::new("0 12 * * MON-FRI").parse().unwrap();
    /// println!("{}", cron.describe());
    /// // Output: At on minute 0, at hour 12, on Monday,Tuesday,Wednesday,Thursday,Friday.
    /// ```
    pub fn describe(&self) -> String {
        self.pattern.describe()
    }

    /// Returns a human-readable description using a provided language provider.
    ///
    /// # Arguments
    ///
    /// * `lang` - An object that implements the `Language` trait.
    pub fn describe_lang<L: crate::describe::Language>(&self, lang: L) -> String {
        self.pattern.describe_lang(lang)
    }
  
    // TIME MANIPULATION FUNCTIONS

    /// Sets a time component and resets lower-order ones based on direction.
    fn set_time_component(
        current_time: &mut NaiveDateTime,
        component: TimeComponent,
        value: u32,
        direction: Direction,
    ) -> Result<(), CronError> {
        let mut new_time = *current_time;

        new_time = match component {
            TimeComponent::Second => new_time.with_second(value).ok_or(CronError::InvalidTime)?,
            TimeComponent::Minute => new_time.with_minute(value).ok_or(CronError::InvalidTime)?,
            TimeComponent::Hour => new_time.with_hour(value).ok_or(CronError::InvalidTime)?,
            _ => return Err(CronError::InvalidTime),
        };

        match direction {
            Direction::Forward => {
                if component >= TimeComponent::Hour {
                    new_time = new_time.with_minute(0).unwrap();
                }
                if component >= TimeComponent::Minute {
                    new_time = new_time.with_second(0).unwrap();
                }
            }
            Direction::Backward => {
                if component >= TimeComponent::Hour {
                    new_time = new_time.with_minute(59).unwrap();
                }
                if component >= TimeComponent::Minute {
                    new_time = new_time.with_second(59).unwrap();
                }
            }
        }

        *current_time = new_time;
        Ok(())
    }

    /// Adjusts a time component up or down, resetting lower-order ones.
    fn adjust_time_component(
        current_time: &mut NaiveDateTime,
        component: TimeComponent,
        direction: Direction,
    ) -> Result<(), CronError> {
        // Check for limits
        match direction {
            Direction::Forward => {
                if current_time.year() >= YEAR_UPPER_LIMIT {
                    return Err(CronError::TimeSearchLimitExceeded);
                }
            }
            Direction::Backward => {
                if current_time.year() <= YEAR_LOWER_LIMIT {
                    return Err(CronError::TimeSearchLimitExceeded);
                }
            }
        }
        match direction {
            Direction::Forward => {
                let duration = match component {
                    TimeComponent::Minute => Duration::minutes(1),
                    TimeComponent::Hour => Duration::hours(1),
                    TimeComponent::Day => Duration::days(1),
                    TimeComponent::Month => {
                        let mut year = current_time.year();
                        let mut month = current_time.month() + 1;
                        if month > 12 {
                            year += 1;
                            month = 1;
                        }
                        *current_time = NaiveDate::from_ymd_opt(year, month, 1)
                            .ok_or(CronError::InvalidDate)?
                            .and_hms_opt(0, 0, 0)
                            .ok_or(CronError::InvalidTime)?;
                        return Ok(());
                    }
                    _ => return Err(CronError::InvalidTime),
                };
                *current_time = current_time
                    .checked_add_signed(duration)
                    .ok_or(CronError::InvalidTime)?;
                if component >= TimeComponent::Day {
                    *current_time = current_time.with_hour(0).unwrap();
                }
                if component >= TimeComponent::Hour {
                    *current_time = current_time.with_minute(0).unwrap();
                }
                if component >= TimeComponent::Minute {
                    *current_time = current_time.with_second(0).unwrap();
                }
            }
            Direction::Backward => {
                let duration = match component {
                    TimeComponent::Minute => Duration::minutes(1),
                    TimeComponent::Hour => Duration::hours(1),
                    TimeComponent::Day => Duration::days(1),
                    TimeComponent::Month => {
                        let next_month_first_day =
                            NaiveDate::from_ymd_opt(current_time.year(), current_time.month(), 1)
                                .ok_or(CronError::InvalidDate)?;
                        *current_time = (next_month_first_day - Duration::days(1))
                            .and_hms_opt(23, 59, 59)
                            .ok_or(CronError::InvalidTime)?;
                        return Ok(());
                    }
                    _ => return Err(CronError::InvalidTime),
                };
                *current_time = current_time
                    .checked_sub_signed(duration)
                    .ok_or(CronError::InvalidTime)?;
                if component >= TimeComponent::Day {
                    *current_time = current_time.with_hour(23).unwrap();
                }
                if component >= TimeComponent::Hour {
                    *current_time = current_time.with_minute(59).unwrap();
                }
                if component >= TimeComponent::Minute {
                    *current_time = current_time.with_second(59).unwrap();
                }
            }
        }
        Ok(())
    }
    fn find_matching_date_component(
        &self,
        current_time: &mut NaiveDateTime,
        direction: Direction,
        component: TimeComponent,
    ) -> Result<bool, CronError> {
        let mut changed = false;
        // Loop until the component matches the pattern
        while !(match component {
            TimeComponent::Month => self.pattern.month_match(current_time.month()),
            TimeComponent::Day => self.pattern.day_match(
                current_time.year(),
                current_time.month(),
                current_time.day(),
            ),
            _ => Ok(true), // Should not happen for other components, but this is safe
        })? {
            Self::adjust_time_component(current_time, component, direction)?;
            changed = true;
        }
        Ok(changed)
    }

    /// Consolidated helper for time-based components (Hour, Minute, Second).
    fn find_matching_granular_component(
        &self,
        current_time: &mut NaiveDateTime,
        direction: Direction,
        component: TimeComponent,
    ) -> Result<bool, CronError> {
        let mut changed = false;
        let (current_value, next_larger_component) = match component {
            TimeComponent::Hour => (current_time.hour(), TimeComponent::Day),
            TimeComponent::Minute => (current_time.minute(), TimeComponent::Hour),
            TimeComponent::Second => (current_time.second(), TimeComponent::Minute),
            _ => return Err(CronError::InvalidTime),
        };

        let match_result =
            self.pattern
                .find_match_in_component(current_value, component, direction)?;

        match match_result {
            Some(match_value) => {
                if match_value != current_value {
                    Self::set_time_component(current_time, component, match_value, direction)?;
                }
            }
            None => {
                Self::adjust_time_component(current_time, next_larger_component, direction)?;
                changed = true;
            }
        }
        Ok(changed)
    }

    pub fn as_str(&self) -> &str {
        self.pattern.as_str()
    }
}

impl std::fmt::Display for Cron {
    fn fmt(&self, f: &mut std::fmt::Formatter<'_>) -> std::fmt::Result {
        write!(f, "{}", self.pattern)
    }
}

#[cfg(feature = "serde")]
impl Serialize for Cron {
    fn serialize<S>(&self, serializer: S) -> Result<S::Ok, S::Error>
    where
        S: Serializer,
    {
        serializer.serialize_str(self.pattern.as_str())
    }
}

#[cfg(feature = "serde")]
impl<'de> Deserialize<'de> for Cron {
    fn deserialize<D>(deserializer: D) -> Result<Cron, D::Error>
    where
        D: de::Deserializer<'de>,
    {
        struct CronVisitor;

        impl Visitor<'_> for CronVisitor {
            type Value = Cron;

            fn expecting(&self, formatter: &mut fmt::Formatter) -> fmt::Result {
                formatter.write_str("a valid cron pattern")
            }

            fn visit_str<E>(self, value: &str) -> Result<Cron, E>
            where
                E: de::Error,
            {
                Cron::from_str(value).map_err(de::Error::custom)
            }
        }

        deserializer.deserialize_str(CronVisitor)
    }
}

// Convert `NaiveDateTime` back to `DateTime<Tz>`
pub fn from_naive<Tz: TimeZone>(
    naive_time: NaiveDateTime,
    timezone: &Tz,
) -> Result<(DateTime<Tz>, bool), CronError> {
    match timezone.from_local_datetime(&naive_time) {
        chrono::LocalResult::Single(dt) => Ok((dt, false)),
        chrono::LocalResult::Ambiguous(dt1, _) => Ok((dt1, false)),
        chrono::LocalResult::None => {
            // Handle DST gap by searching nearby
            for i in 0..3600 {
                let adjusted = naive_time + Duration::seconds(i + 1);
                if let chrono::LocalResult::Single(dt) = timezone.from_local_datetime(&adjusted) {
                    return Ok((dt, true));
                }
            }
            Err(CronError::InvalidTime)
        }
    }
}

#[cfg(test)]
mod tests {
    use std::hash::{DefaultHasher, Hash, Hasher as _};

    use crate::parser::Seconds;

    use super::*;
    use chrono::{Local, TimeZone};
    use rstest::rstest;
    #[cfg(feature = "serde")]
    use serde_test::{assert_de_tokens_error, assert_tokens, Token};
    #[test]
    fn test_is_time_matching() -> Result<(), CronError> {
        // This pattern is meant to match first second of 9 am on the first day of January.
        let cron = Cron::from_str("0 9 1 1 *")?;
        let time_matching = Local.with_ymd_and_hms(2023, 1, 1, 9, 0, 0).unwrap();
        let time_not_matching = Local.with_ymd_and_hms(2023, 1, 1, 10, 0, 0).unwrap();

        assert!(cron.is_time_matching(&time_matching)?);
        assert!(!cron.is_time_matching(&time_not_matching)?);

        Ok(())
    }

    #[test]
    fn test_last_day_of_february_non_leap_year() -> Result<(), CronError> {
        // This pattern is meant to match every second of 9 am on the last day of February in a non-leap year.
        let cron = Cron::from_str("0 9 L 2 *")?;

        // February 28th, 2023 is the last day of February in a non-leap year.
        let time_matching = Local.with_ymd_and_hms(2023, 2, 28, 9, 0, 0).unwrap();
        let time_not_matching = Local.with_ymd_and_hms(2023, 2, 28, 10, 0, 0).unwrap();
        let time_not_matching_2 = Local.with_ymd_and_hms(2023, 2, 27, 9, 0, 0).unwrap();

        assert!(cron.is_time_matching(&time_matching)?);
        assert!(!cron.is_time_matching(&time_not_matching)?);
        assert!(!cron.is_time_matching(&time_not_matching_2)?);

        Ok(())
    }

    #[test]
    fn test_last_day_of_february_leap_year() -> Result<(), CronError> {
        // This pattern is meant to match every second of 9 am on the last day of February in a leap year.
        let cron = Cron::from_str("0 9 L 2 *")?;

        // February 29th, 2024 is the last day of February in a leap year.
        let time_matching = Local.with_ymd_and_hms(2024, 2, 29, 9, 0, 0).unwrap();
        let time_not_matching = Local.with_ymd_and_hms(2024, 2, 29, 10, 0, 0).unwrap();
        let time_not_matching_2 = Local.with_ymd_and_hms(2024, 2, 28, 9, 0, 0).unwrap();

        assert!(cron.is_time_matching(&time_matching)?);
        assert!(!cron.is_time_matching(&time_not_matching)?);
        assert!(!cron.is_time_matching(&time_not_matching_2)?);

        Ok(())
    }

    #[test]
    fn test_last_friday_of_year() -> Result<(), CronError> {
        // This pattern is meant to match 0:00:00 last friday of current year
        let cron = Cron::from_str("0 0 * * FRI#L")?;

        // February 29th, 2024 is the last day of February in a leap year.
        let time_matching = Local.with_ymd_and_hms(2023, 12, 29, 0, 0, 0).unwrap();

        assert!(cron.is_time_matching(&time_matching)?);

        Ok(())
    }

    #[test]
    fn test_last_friday_of_year_alternative_alpha_syntax() -> Result<(), CronError> {
        // This pattern is meant to match 0:00:00 last friday of current year
        let cron = Cron::from_str("0 0 * * FRIl")?;

        // February 29th, 2024 is the last day of February in a leap year.
        let time_matching = Local.with_ymd_and_hms(2023, 12, 29, 0, 0, 0).unwrap();

        assert!(cron.is_time_matching(&time_matching)?);

        Ok(())
    }

    #[test]
    fn test_last_friday_of_year_alternative_number_syntax() -> Result<(), CronError> {
        // This pattern is meant to match 0:00:00 last friday of current year
        let cron = Cron::from_str("0 0 * * 5L")?;

        // February 29th, 2024 is the last day of February in a leap year.
        let time_matching = Local.with_ymd_and_hms(2023, 12, 29, 0, 0, 0).unwrap();

        assert!(cron.is_time_matching(&time_matching)?);

        Ok(())
    }

    #[test]
    fn test_find_next_occurrence() -> Result<(), CronError> {
        // This pattern is meant to match every minute at 30 seconds past the minute.
        let cron = CronParser::builder()
            .seconds(Seconds::Optional)
            .build()
            .parse("* * * * * *")?;

        // Set the start time to a known value.
        let start_time = Local.with_ymd_and_hms(2023, 1, 1, 0, 0, 29).unwrap();
        // Calculate the next occurrence from the start time.
        let next_occurrence = cron.find_next_occurrence(&start_time, false)?;

        // Verify that the next occurrence is at the expected time.
        let expected_time = Local.with_ymd_and_hms(2023, 1, 1, 0, 0, 30).unwrap();
        assert_eq!(next_occurrence, expected_time);

        Ok(())
    }

    #[test]
    fn test_find_next_minute() -> Result<(), CronError> {
        let cron = Cron::from_str("* * * * *")?;

        // Set the start time to a known value.
        let start_time = Local.with_ymd_and_hms(2023, 1, 1, 0, 0, 29).unwrap();
        // Calculate the next occurrence from the start time.
        let next_occurrence = cron.find_next_occurrence(&start_time, false)?;

        // Verify that the next occurrence is at the expected time.
        let expected_time = Local.with_ymd_and_hms(2023, 1, 1, 0, 1, 0).unwrap();
        assert_eq!(next_occurrence, expected_time);

        Ok(())
    }

    #[test]
    fn test_wrap_month_and_year() -> Result<(), CronError> {
        // This pattern is meant to match every minute at 30 seconds past the minute.
        let cron = CronParser::builder()
            .seconds(Seconds::Optional)
            .build()
            .parse("0 0 15 * * *")?;

        // Set the start time to a known value.
        let start_time = Local.with_ymd_and_hms(2023, 12, 31, 16, 0, 0).unwrap();
        // Calculate the next occurrence from the start time.
        let next_occurrence = cron.find_next_occurrence(&start_time, false)?;

        // Verify that the next occurrence is at the expected time.
        let expected_time = Local.with_ymd_and_hms(2024, 1, 1, 15, 0, 0).unwrap();
        assert_eq!(next_occurrence, expected_time);

        Ok(())
    }

    #[test]
    fn test_weekday_pattern_correct_weekdays() -> Result<(), CronError> {
        let schedule = CronParser::builder()
            .seconds(Seconds::Optional)
            .build()
            .parse("0 0 0 * * 5,6")?;
        let start_time = Local
            .with_ymd_and_hms(2022, 2, 17, 0, 0, 0)
            .single()
            .unwrap();
        let mut next_runs = Vec::new();

        for next in schedule.iter_after(start_time).take(6) {
            next_runs.push(next);
        }

        assert_eq!(next_runs[0].year(), 2022);
        assert_eq!(next_runs[0].month(), 2);
        assert_eq!(next_runs[0].day(), 18);

        assert_eq!(next_runs[1].day(), 19);
        assert_eq!(next_runs[2].day(), 25);
        assert_eq!(next_runs[3].day(), 26);

        assert_eq!(next_runs[4].month(), 3);
        assert_eq!(next_runs[4].day(), 4);
        assert_eq!(next_runs[5].day(), 5);

        Ok(())
    }

    #[test]
    fn test_weekday_pattern_combined_with_day_of_month() -> Result<(), CronError> {
        let schedule = CronParser::builder()
            .seconds(Seconds::Optional)
            .build()
            .parse("59 59 23 2 * 6")?;
        let start_time = Local
            .with_ymd_and_hms(2022, 1, 31, 0, 0, 0)
            .single()
            .unwrap();
        let mut next_runs = Vec::new();

        for next in schedule.iter_after(start_time).take(6) {
            next_runs.push(next);
        }

        assert_eq!(next_runs[0].year(), 2022);
        assert_eq!(next_runs[0].month(), 2);
        assert_eq!(next_runs[0].day(), 2);

        assert_eq!(next_runs[1].month(), 2);
        assert_eq!(next_runs[1].day(), 5);

        assert_eq!(next_runs[2].month(), 2);
        assert_eq!(next_runs[2].day(), 12);

        assert_eq!(next_runs[3].month(), 2);
        assert_eq!(next_runs[3].day(), 19);

        assert_eq!(next_runs[4].month(), 2);
        assert_eq!(next_runs[4].day(), 26);

        assert_eq!(next_runs[5].month(), 3);
        assert_eq!(next_runs[5].day(), 2);

        Ok(())
    }

    #[test]
    fn test_weekday_pattern_alone() -> Result<(), CronError> {
        let schedule = Cron::from_str("15 9 * * mon")?;
        let start_time = Local
            .with_ymd_and_hms(2022, 2, 28, 23, 59, 0)
            .single()
            .unwrap();
        let mut next_runs = Vec::new();

        for next in schedule.iter_after(start_time).take(3) {
            next_runs.push(next);
        }

        assert_eq!(next_runs[0].year(), 2022);
        assert_eq!(next_runs[0].month(), 3);
        assert_eq!(next_runs[0].day(), 7);
        assert_eq!(next_runs[0].hour(), 9);
        assert_eq!(next_runs[0].minute(), 15);

        assert_eq!(next_runs[1].day(), 14);
        assert_eq!(next_runs[1].hour(), 9);
        assert_eq!(next_runs[1].minute(), 15);

        assert_eq!(next_runs[2].day(), 21);
        assert_eq!(next_runs[2].hour(), 9);
        assert_eq!(next_runs[2].minute(), 15);

        Ok(())
    }

    #[test]
    fn test_cron_expression_13w_wed() -> Result<(), CronError> {
        // Parse the cron expression
        let cron = Cron::from_str("0 0 13W * WED")?;

        // Define the start date for the test
        let start_date = Local.with_ymd_and_hms(2024, 1, 1, 0, 0, 0).unwrap();

        // Define the expected matching dates
        let expected_dates = [
            Local.with_ymd_and_hms(2024, 1, 3, 0, 0, 0).unwrap(),
            Local.with_ymd_and_hms(2024, 1, 10, 0, 0, 0).unwrap(),
            Local.with_ymd_and_hms(2024, 1, 12, 0, 0, 0).unwrap(),
            Local.with_ymd_and_hms(2024, 1, 17, 0, 0, 0).unwrap(),
            Local.with_ymd_and_hms(2024, 1, 24, 0, 0, 0).unwrap(),
        ];

        // Iterate over the expected dates, checking each one
        for (idx, current_date) in cron
            .clone()
            .iter_from(start_date, Direction::Forward)
            .take(5)
            .enumerate()
        {
            assert_eq!(expected_dates[idx], current_date);
        }

        Ok(())
    }

    #[test]
    fn test_cron_expression_31dec_fri() -> Result<(), CronError> {
        // Parse the cron expression
        let cron = CronParser::builder()
            .seconds(Seconds::Required)
            .dom_and_dow(true)
            .build()
            .parse("0 0 0 31 12 FRI")?;

        // Define the start date for the test
        let start_date = Local.with_ymd_and_hms(2024, 1, 1, 0, 0, 0).unwrap();

        // Define the expected matching dates
        let expected_dates = [
            Local.with_ymd_and_hms(2027, 12, 31, 0, 0, 0).unwrap(),
            Local.with_ymd_and_hms(2032, 12, 31, 0, 0, 0).unwrap(),
            Local.with_ymd_and_hms(2038, 12, 31, 0, 0, 0).unwrap(),
            Local.with_ymd_and_hms(2049, 12, 31, 0, 0, 0).unwrap(),
            Local.with_ymd_and_hms(2055, 12, 31, 0, 0, 0).unwrap(),
        ];

        // Iterate over the expected dates, checking each one
        for (idx, current_date) in cron
            .clone()
            .iter_from(start_date, Direction::Forward)
            .take(5)
            .enumerate()
        {
            assert_eq!(expected_dates[idx], current_date);
        }

        Ok(())
    }

    #[test]
    fn test_cron_parse_invalid_expressions() {
        let invalid_expressions = vec![
            "* * *",
            "invalid",
            "123",
            "0 0 * * * * *",
            "* * * *",
            "* 60 * * * *",
            "-1 59 * * * *",
            "1- 59 * * * *",
            "0 0 0 5L * *",
            "0 0 0 5#L * *",
        ];
        for expr in invalid_expressions {
            assert!(CronParser::builder()
                .seconds(Seconds::Optional)
                .build()
                .parse(expr)
                .is_err());
        }
    }

    #[test]
    fn test_cron_parse_valid_expressions() {
        let valid_expressions = vec![
            "* * * * *",
            "0 0 * * *",
            "*/10 * * * *",
            "0 0 1 1 *",
            "0 12 * * MON",
            "0 0   * * 1",
            "0 0 1 1,7 * ",
            "00 00 01 * SUN  ",
            "0 0 1-7 * SUN",
            "5-10/2 * * * *",
            "0 0-23/2 * * *",
            "0 12 15-21 * 1-FRI",
            "0 0 29 2 *",
            "0 0 31 * *",
            "*/15 9-17 * * MON-FRI",
            "0 12 * JAN-JUN *",
            "0 0 1,15,L * SUN#L",
            "0 0 2,1 1-6/2 *",
            "0 0 5,L * 5L",
            "0 0 5,L * 7#2",
        ];
        for expr in valid_expressions {
            assert!(Cron::from_str(expr).is_ok());
        }
    }

    #[test]
    fn test_is_time_matching_different_time_zones() -> Result<(), CronError> {
        use chrono::FixedOffset;

        let cron = Cron::from_str("0 12 * * *")?;
        let time_east_matching = FixedOffset::east_opt(3600)
            .expect("Success")
            .with_ymd_and_hms(2023, 1, 1, 12, 0, 0)
            .unwrap(); // UTC+1
        let time_west_matching = FixedOffset::west_opt(3600)
            .expect("Success")
            .with_ymd_and_hms(2023, 1, 1, 12, 0, 0)
            .unwrap(); // UTC-1

        assert!(cron.is_time_matching(&time_east_matching)?);
        assert!(cron.is_time_matching(&time_west_matching)?);

        Ok(())
    }

    #[test]
    fn test_find_next_occurrence_edge_case_inclusive() -> Result<(), CronError> {
        let cron = CronParser::builder()
            .seconds(Seconds::Required)
            .build()
            .parse("59 59 23 * * *")?;
        let start_time = Local.with_ymd_and_hms(2023, 3, 14, 23, 59, 59).unwrap();
        let next_occurrence = cron.find_next_occurrence(&start_time, true)?;
        let expected_time = Local.with_ymd_and_hms(2023, 3, 14, 23, 59, 59).unwrap();
        assert_eq!(next_occurrence, expected_time);
        Ok(())
    }

    #[test]
    fn test_find_next_occurrence_edge_case_exclusive() -> Result<(), CronError> {
        let cron = CronParser::builder()
            .seconds(Seconds::Optional)
            .build()
            .parse("59 59 23 * * *")?;
        let start_time = Local.with_ymd_and_hms(2023, 3, 14, 23, 59, 59).unwrap();
        let next_occurrence = cron.find_next_occurrence(&start_time, false)?;
        let expected_time = Local.with_ymd_and_hms(2023, 3, 15, 23, 59, 59).unwrap();
        assert_eq!(next_occurrence, expected_time);
        Ok(())
    }

    #[test]
    fn test_cron_iterator_large_time_jumps() -> Result<(), CronError> {
        let cron = Cron::from_str("0 0 * * *")?;
        let start_time = Local.with_ymd_and_hms(2020, 1, 1, 0, 0, 0).unwrap();
        let mut iterator = cron.iter_after(start_time);
        let next_run = iterator.nth(365 * 5 + 1); // Jump 5 years ahead
        let expected_time = Local.with_ymd_and_hms(2025, 1, 1, 0, 0, 0).unwrap();
        assert_eq!(next_run, Some(expected_time));
        Ok(())
    }

    #[test]
    fn test_handling_different_month_lengths() -> Result<(), CronError> {
        let cron = Cron::from_str("0 0 L * *")?; // Last day of the month
        let feb_non_leap_year = Local.with_ymd_and_hms(2023, 2, 1, 0, 0, 0).unwrap();
        let feb_leap_year = Local.with_ymd_and_hms(2024, 2, 1, 0, 0, 0).unwrap();
        let april = Local.with_ymd_and_hms(2023, 4, 1, 0, 0, 0).unwrap();

        assert_eq!(
            cron.find_next_occurrence(&feb_non_leap_year, false)?,
            Local.with_ymd_and_hms(2023, 2, 28, 0, 0, 0).unwrap()
        );
        assert_eq!(
            cron.find_next_occurrence(&feb_leap_year, false)?,
            Local.with_ymd_and_hms(2024, 2, 29, 0, 0, 0).unwrap()
        );
        assert_eq!(
            cron.find_next_occurrence(&april, false)?,
            Local.with_ymd_and_hms(2023, 4, 30, 0, 0, 0).unwrap()
        );

        Ok(())
    }

    #[test]
    fn test_cron_iterator_non_standard_intervals() -> Result<(), CronError> {
        let cron = CronParser::builder()
            .seconds(Seconds::Optional)
            .build()
            .parse("*/29 */13 * * * *")?;
        let start_time = Local.with_ymd_and_hms(2023, 1, 1, 0, 0, 0).unwrap();
        let mut iterator = cron.iter_after(start_time);
        let first_run = iterator.next().unwrap();
        let second_run = iterator.next().unwrap();

        assert_eq!(first_run.hour() % 13, 0);
        assert_eq!(first_run.minute() % 29, 0);
        assert_eq!(second_run.hour() % 13, 0);
        assert_eq!(second_run.minute() % 29, 0);

        Ok(())
    }

    #[test]
    fn test_cron_iterator_non_standard_intervals_with_offset() -> Result<(), CronError> {
        let cron = Cron::from_str("7/29 2/13 * * *")?;
        let start_time = Local.with_ymd_and_hms(2023, 1, 1, 0, 0, 0).unwrap();
        let mut iterator = cron.iter_after(start_time);

        let first_run = iterator.next().unwrap();
        // Expect the first run to be at 02:07 (2 hours and 7 minutes after midnight)
        assert_eq!(first_run.hour(), 2);
        assert_eq!(first_run.minute(), 7);

        let second_run = iterator.next().unwrap();
        // Expect the second run to be at 02:36 (29 minutes after the first run)
        assert_eq!(second_run.hour(), 2);
        assert_eq!(second_run.minute(), 36);

        Ok(())
    }

    // Unusual cron pattern found online, perfect for testing
    #[test]
    fn test_unusual_cron_expression_end_month_start_month_mon() -> Result<(), CronError> {
        use chrono::TimeZone;

        // Parse the cron expression with specified options
        let cron = Cron::from_str("0 0 */31,1-7 */1 MON")?;

        // Define the start date for the test
        let start_date = Local.with_ymd_and_hms(2023, 12, 24, 0, 0, 0).unwrap();

        // Define the expected matching dates
        let expected_dates = vec![
            Local.with_ymd_and_hms(2023, 12, 25, 0, 0, 0).unwrap(),
            Local.with_ymd_and_hms(2024, 1, 1, 0, 0, 0).unwrap(),
            Local.with_ymd_and_hms(2024, 1, 2, 0, 0, 0).unwrap(),
            Local.with_ymd_and_hms(2024, 1, 3, 0, 0, 0).unwrap(),
            Local.with_ymd_and_hms(2024, 1, 4, 0, 0, 0).unwrap(),
            Local.with_ymd_and_hms(2024, 1, 5, 0, 0, 0).unwrap(),
            Local.with_ymd_and_hms(2024, 1, 6, 0, 0, 0).unwrap(),
            Local.with_ymd_and_hms(2024, 1, 7, 0, 0, 0).unwrap(),
            Local.with_ymd_and_hms(2024, 1, 8, 0, 0, 0).unwrap(),
            Local.with_ymd_and_hms(2024, 1, 15, 0, 0, 0).unwrap(),
            Local.with_ymd_and_hms(2024, 1, 22, 0, 0, 0).unwrap(),
            Local.with_ymd_and_hms(2024, 1, 29, 0, 0, 0).unwrap(),
            Local.with_ymd_and_hms(2024, 2, 1, 0, 0, 0).unwrap(),
        ];

        // Iterate over the expected dates, checking each one
        let mut idx = 0;
        for current_date in cron
            .iter_from(start_date, Direction::Forward)
            .take(expected_dates.len())
        {
            assert_eq!(expected_dates[idx], current_date);
            idx += 1;
        }

        assert_eq!(idx, 13);

        Ok(())
    }

    // Unusual cron pattern found online, perfect for testing, with dom_and_dow
    #[test]
    fn test_unusual_cron_expression_end_month_start_month_mon_dom_and_dow() -> Result<(), CronError>
    {
        use chrono::TimeZone;

        // Parse the cron expression with specified options
        let cron = CronParser::builder()
            .seconds(Seconds::Optional) // Just to differ as much from the non dom-and-dow test
            .dom_and_dow(true)
            .build()
            .parse("0 0 */31,1-7 */1 MON")?;

        // Define the start date for the test
        let start_date = Local.with_ymd_and_hms(2023, 12, 24, 0, 0, 0).unwrap();

        // Define the expected matching dates
        let expected_dates = [
            Local.with_ymd_and_hms(2024, 1, 1, 0, 0, 0).unwrap(),
            Local.with_ymd_and_hms(2024, 2, 5, 0, 0, 0).unwrap(),
            Local.with_ymd_and_hms(2024, 3, 4, 0, 0, 0).unwrap(),
        ];

        // Iterate over the expected dates, checking each one
        let mut idx = 0;
        for current_date in cron
            .iter_from(start_date, Direction::Forward)
            .take(expected_dates.len())
        {
            assert_eq!(expected_dates[idx], current_date);
            idx += 1;
        }

        assert_eq!(idx, 3);

        Ok(())
    }

    #[test]
    fn test_cron_expression_29feb_march_fri() -> Result<(), CronError> {
        use chrono::TimeZone;

        // Parse the cron expression with specified options
        let cron = CronParser::builder()
            .seconds(Seconds::Optional) // Just to differ as much from the non dom-and-dow test
            .dom_and_dow(true)
            .build()
            .parse("0 0 29 2-3 FRI")?;

        // Define the start date for the test
        let start_date = Local.with_ymd_and_hms(2024, 1, 1, 0, 0, 0).unwrap();

        // Define the expected matching dates
        let expected_dates = [
            Local.with_ymd_and_hms(2024, 3, 29, 0, 0, 0).unwrap(),
            Local.with_ymd_and_hms(2030, 3, 29, 0, 0, 0).unwrap(),
            Local.with_ymd_and_hms(2036, 2, 29, 0, 0, 0).unwrap(),
            Local.with_ymd_and_hms(2041, 3, 29, 0, 0, 0).unwrap(),
            Local.with_ymd_and_hms(2047, 3, 29, 0, 0, 0).unwrap(),
        ];

        // Iterate over the expected dates, checking each one
        let mut idx = 0;
        for current_date in cron.iter_from(start_date, Direction::Forward).take(5) {
            assert_eq!(expected_dates[idx], current_date);
            idx += 1;
        }

        assert_eq!(idx, 5);

        Ok(())
    }

    #[test]
    fn test_cron_expression_second_sunday_using_seven() -> Result<(), CronError> {
        use chrono::TimeZone;

        // Parse the cron expression with specified options
        let cron = CronParser::builder()
            .seconds(Seconds::Optional)
            .build()
            .parse("0 0 0 * * 7#2")?;

        // Define the start date for the test
        let start_date = Local.with_ymd_and_hms(2024, 10, 1, 0, 0, 0).unwrap();

        // Define the expected matching dates
        let expected_dates = [
            Local.with_ymd_and_hms(2024, 10, 13, 0, 0, 0).unwrap(),
            Local.with_ymd_and_hms(2024, 11, 10, 0, 0, 0).unwrap(),
            Local.with_ymd_and_hms(2024, 12, 8, 0, 0, 0).unwrap(),
            Local.with_ymd_and_hms(2025, 1, 12, 0, 0, 0).unwrap(),
            Local.with_ymd_and_hms(2025, 2, 9, 0, 0, 0).unwrap(),
        ];

        // Iterate over the expected dates, checking each one
        let mut idx = 0;
        for current_date in cron.iter_from(start_date, Direction::Forward).take(5) {
            assert_eq!(expected_dates[idx], current_date);
            idx += 1;
        }

        assert_eq!(idx, 5);

        Ok(())
    }

    #[test]
    fn test_specific_and_wildcard_entries() -> Result<(), CronError> {
        let cron = Cron::from_str("15 */2 * 3,5 FRI")?;
        let matching_time = Local.with_ymd_and_hms(2023, 3, 3, 2, 15, 0).unwrap();
        let non_matching_time = Local.with_ymd_and_hms(2023, 3, 3, 3, 15, 0).unwrap();

        assert!(cron.is_time_matching(&matching_time)?);
        assert!(!cron.is_time_matching(&non_matching_time)?);

        Ok(())
    }

    #[test]
    fn test_month_weekday_edge_cases() -> Result<(), CronError> {
        let cron = Cron::from_str("0 0 * 2-3 SUN")?;

        let matching_time = Local.with_ymd_and_hms(2023, 2, 5, 0, 0, 0).unwrap();
        let non_matching_time = Local.with_ymd_and_hms(2023, 2, 5, 0, 0, 1).unwrap();

        assert!(cron.is_time_matching(&matching_time)?);
        assert!(!cron.is_time_matching(&non_matching_time)?);

        Ok(())
    }

    #[test]
    fn test_leap_year() -> Result<(), CronError> {
        let cron = Cron::from_str("0 0 29 2 *")?;
        let leap_year_matching = Local.with_ymd_and_hms(2024, 2, 29, 0, 0, 0).unwrap();

        assert!(cron.is_time_matching(&leap_year_matching)?);

        Ok(())
    }

    #[test]
    fn test_tabs_for_separator() -> Result<(), CronError> {
        let cron = Cron::from_str("0 0   29  2   *")?;
        let leap_year_matching = Local.with_ymd_and_hms(2024, 2, 29, 0, 0, 0).unwrap();

        assert!(cron.is_time_matching(&leap_year_matching)?);

        Ok(())
    }

    #[test]
    fn test_mixed_separators() -> Result<(), CronError> {
        let cron = Cron::from_str("0  0    29  2      *")?;
        let leap_year_matching = Local.with_ymd_and_hms(2024, 2, 29, 0, 0, 0).unwrap();

        assert!(cron.is_time_matching(&leap_year_matching)?);

        Ok(())
    }

    #[test]
    fn test_mixed_leading_separators() -> Result<(), CronError> {
        let cron = Cron::from_str("  0 0 29 2 *")?;
        let leap_year_matching = Local.with_ymd_and_hms(2024, 2, 29, 0, 0, 0).unwrap();

        assert!(cron.is_time_matching(&leap_year_matching)?);

        Ok(())
    }

    #[test]
    fn test_mixed_tailing_separators() -> Result<(), CronError> {
        let cron = Cron::from_str("0 0 29 2 *    ")?;
        let leap_year_matching = Local.with_ymd_and_hms(2024, 2, 29, 0, 0, 0).unwrap();

        assert!(cron.is_time_matching(&leap_year_matching)?);

        Ok(())
    }

    #[test]
    fn test_time_overflow() -> Result<(), CronError> {
        let cron_match = CronParser::builder()
            .seconds(Seconds::Optional)
            .build()
            .parse("59 59 23 31 12 *")?;
        let cron_next = CronParser::builder()
            .seconds(Seconds::Optional)
            .build()
            .parse("0 0 0 1 1 *")?;
        let time_matching = Local.with_ymd_and_hms(2023, 12, 31, 23, 59, 59).unwrap();
        let next_day = Local.with_ymd_and_hms(2024, 1, 1, 0, 0, 0).unwrap();
        let next_match = Local.with_ymd_and_hms(2024, 12, 31, 23, 59, 59).unwrap();

        let is_matching = cron_match.is_time_matching(&time_matching)?;
        let next_occurrence = cron_next.find_next_occurrence(&time_matching, false)?;
        let next_match_occurrence = cron_match.find_next_occurrence(&time_matching, false)?;

        assert!(is_matching);
        assert_eq!(next_occurrence, next_day);
        assert_eq!(next_match_occurrence, next_match);

        Ok(())
    }

    #[test]
    fn test_yearly_recurrence() -> Result<(), CronError> {
        let cron = Cron::from_str("0 0 1 1 *")?;
        let matching_time = Local.with_ymd_and_hms(2023, 1, 1, 0, 0, 0).unwrap();
        let non_matching_time = Local.with_ymd_and_hms(2023, 1, 2, 0, 0, 0).unwrap();

        assert!(cron.is_time_matching(&matching_time)?);
        assert!(!cron.is_time_matching(&non_matching_time)?);

        Ok(())
    }

    /// Utility function used in hashing test
    fn calculate_hash<T: Hash>(t: &T) -> u64 {
        let mut s = DefaultHasher::new();
        t.hash(&mut s);
        s.finish()
    }

    #[rstest]
    // Frequency & Nicknames
    #[case("@hourly", "@daily", false)]
    #[case("@daily", "@weekly", false)]
    #[case("@weekly", "@monthly", false)]
    #[case("@monthly", "@yearly", false)]
    #[case("* * * * *", "@hourly", false)]
    #[case("@annually", "@yearly", true)]
    // Optional Seconds Field (5 vs 6 fields)
    #[case("* * * * * *", "* * * * *", false)]
    #[case("0 12 * * *", "30 0 12 * * *", false)]
    #[case("0 0 * * * *", "@hourly", true)]
    // Field Specificity (Earlier vs. Later)
    #[case("5 * * * * *", "10 * * * * *", false)]
    #[case("15 * * * *", "45 * * * *", false)]
    #[case("* * 8 * *", "* * 18 * *", false)]
    #[case("* * * 1 *", "* * * 6 *", false)]
    #[case("* * * JAN *", "* * * JUL *", false)]
    #[case("* * * * 0", "* * * * 3", false)]
    #[case("* * * * SUN", "* * * * WED", false)]
    #[case("* * * * 7", "* * * * 1", false)]
    // Ranges (`-`)
    #[case("0-29 * * * *", "30-59 * * * *", false)]
    #[case("* * 1-11 * *", "* * 12-23 * *", false)]
    #[case("* * * JAN-JUN *", "* * * JUL-DEC *", false)]
    #[case("* * * * MON-WED", "* * * * THU-SAT", false)]
    #[case("* * * * *", "0-5 * * * *", false)]
    // Steps (`/`)
    #[case("*/15 * * * *", "*/30 * * * *", false)]
    #[case("0/10 * * * *", "5/10 * * * *", false)]
    #[case("* * 1-10/2 * *", "* * 1-10/3 * *", false)]
    #[case("* * * * *", "*/2 * * * *", false)]
    // Lists (`,`)
    #[case("0,10,20 * * * *", "30,40,50 * * * *", false)]
    #[case("* * * * MON,WED,FRI", "* * * * TUE,THU,SAT", false)]
    // Equivalency & Wildcards
    #[case("* * * ? * ?", "* * * * * *", true)]
    #[case("0,15,30,45 * * * *", "*/15 * * * *", true)]
    #[case("@monthly", "0 0 1 * *", true)]
    #[case("* * * * 1,3,5", "* * * * MON,WED,FRI", true)]
    #[case("* * * mar *", "* * * 3 *", true)]
    // Day-of-Month vs. Day-of-Week
    #[case("0 0 * * 1", "0 0 15 * *", false)]
    #[case("0 0 1 * *", "0 0 1 * 1", false)]
    // Special Character `L` (Last)
    #[case("* * 1 * *", "* * L * *", false)]
    #[case("* * L FEB *", "* * L MAR *", false)]
    #[case("* * * * 1#L", "* * * * 2#L", false)]
    #[case("* * * * 4#L", "* * * * FRI#L", false)]
    // Special Character `W` (Weekday)
    #[case("* * 1W * *", "* * 1 * *", false)]
    #[case("* * 15W * *", "* * 16W * *", false)]
    // Special Character `#` (Nth Weekday)
    #[case("* * * * 1#2", "* * * * 1#1", false)]
    #[case("* * * * TUE#4", "* * * * TUE#2", false)]
    #[case("* * * * 5#1", "* * * * FRI#1", true)]
    #[case("* * * * MON#1", "* * * * TUE#1", false)]
    // Complex Combinations
    #[case("0 10 * * MON#2", "0 10 1-7 * MON", false)]
    #[case("*/10 8-10 * JAN,DEC 1-5", "0 12 * * 6", false)]
    fn test_comparison_and_hash(
        #[case] pattern_1: &str,
        #[case] pattern_2: &str,
        #[case] equal: bool,
    ) {
        use crate::parser::Seconds;

        eprintln!("Parsing {pattern_1}");
        let cron_1 = Cron::from_str(pattern_1).unwrap_or_else(|err| {
            eprintln!(
                "Initial parse attempt failed ({err}). Trying again but with allowed seconds."
            );
            CronParser::builder()
                .seconds(Seconds::Required)
                .build()
                .parse(pattern_1)
                .unwrap()
        });

        eprintln!("Parsing {pattern_2}");
        let cron_2 = Cron::from_str(pattern_2).unwrap_or_else(|err| {
            eprintln!(
                "Initial parse attempt failed ({err}). Trying again but with allowed seconds."
            );
            CronParser::builder()
                .seconds(Seconds::Required)
                .build()
                .parse(pattern_2)
                .unwrap()
        });

        assert_eq!(
            cron_1 == cron_2,
            equal,
            "Equality relation between both patterns is not {equal}. {cron_1} != {cron_2}."
        );
        assert_eq!(
            calculate_hash(&cron_1) == calculate_hash(&cron_2),
            equal,
            "Hashes don't respect quality relation"
        );

        if !equal {
            assert!(
                cron_1 > cron_2,
                "Ordering between first an second pattern is wrong"
            );
        }

        #[expect(clippy::eq_op, reason = "Want to check Eq is correctly implemented")]
        {
            assert!(
                cron_1 == cron_1,
                "Eq implementation is incorrect for first patter"
            );
            assert!(
                cron_2 == cron_2,
                "Eq implementation is incorrect for second patter"
            );
        }
    }

    /// KNOWN BUG: these patterns are technically identical but the current
    /// `PartialEq` implementation doesn't respect that.
    #[rstest]
    #[case("0 0 1-7 * 1", "0 0 * * 1#1")]
    #[case("0 0 8-14 * MON", "0 0 * * MON#2")]
    #[should_panic(expected = "Patterns are not equal")]
    fn failed_equality(#[case] pattern_1: &str, #[case] pattern_2: &str) {
        let cron_1 = Cron::from_str(pattern_1).unwrap();
        let cron_2 = Cron::from_str(pattern_2).unwrap();
        assert!(cron_1 == cron_2, "Patterns are not equal");
    }

    #[cfg(feature = "serde")]
    #[test]
    fn test_serde_tokens() {
        let cron = Cron::from_str("0 0 * * *").expect("should be valid pattern");
        assert_tokens(&cron.to_string(), &[Token::Str("0 0 * * *")]);
    }

    #[cfg(feature = "serde")]
    #[test]
    fn test_shorthand_serde_tokens() {
        let expressions = [
            ("@daily", "0 0 * * *"),
            ("0 12 * * MON", "0 12 * * 1"),
            ("*/15 9-17 * * MON-FRI", "*/15 9-17 * * 1-5"),
        ];
        for (shorthand, expected) in expressions.iter() {
            let cron = Cron::from_str(shorthand).expect("should be valid pattern");
            assert_tokens(&cron.to_string(), &[Token::Str(expected)]);
        }
    }

    #[cfg(feature = "serde")]
    #[test]
    fn test_invalid_serde_tokens() {
        assert_de_tokens_error::<Cron>(
            &[Token::Str("Invalid cron pattern")],
            "Invalid pattern: Pattern must consist of five or six fields (minute, hour, day, month, day of week, and optional second)."
        );
    }

    #[test]
    fn test_find_previous_occurrence() -> Result<(), CronError> {
        let cron = Cron::from_str("* * * * *")?;
        let start_time = Local.with_ymd_and_hms(2023, 1, 1, 0, 1, 30).unwrap();
        let prev_occurrence = cron.find_previous_occurrence(&start_time, false)?;
        let expected_time = Local.with_ymd_and_hms(2023, 1, 1, 0, 1, 0).unwrap();
        assert_eq!(prev_occurrence, expected_time);
        Ok(())
    }

    #[test]
    fn test_find_previous_occurrence_inclusive() -> Result<(), CronError> {
        let cron = Cron::from_str("* * * * *")?;
        let start_time = Local.with_ymd_and_hms(2023, 1, 1, 0, 1, 0).unwrap();
        let prev_occurrence = cron.find_previous_occurrence(&start_time, true)?;
        assert_eq!(prev_occurrence, start_time);
        Ok(())
    }

    #[test]
    fn test_wrap_year_backwards() -> Result<(), CronError> {
        let cron = Cron::from_str("0 0 1 1 *")?; // Jan 1st, 00:00
        let start_time = Local.with_ymd_and_hms(2024, 1, 1, 0, 0, 1).unwrap();
        let prev_occurrence = cron.find_previous_occurrence(&start_time, false)?;
        let expected_time = Local.with_ymd_and_hms(2024, 1, 1, 0, 0, 0).unwrap();
        assert_eq!(prev_occurrence, expected_time);

        let start_time_2 = Local.with_ymd_and_hms(2024, 1, 1, 0, 0, 0).unwrap();
        let prev_occurrence_2 = cron.find_previous_occurrence(&start_time_2, false)?;
        let expected_time_2 = Local.with_ymd_and_hms(2023, 1, 1, 0, 0, 0).unwrap();
        assert_eq!(prev_occurrence_2, expected_time_2);
        Ok(())
    }

    #[test]
    fn test_find_occurrence_at_min_year_limit() -> Result<(), CronError> {
        // This pattern matches at midnight on January 1st every year.
        let cron = Cron::from_str("0 0 1 1 *")?;

        // Start the search just after midnight on the first day of the minimum allowed year.
        let start_time = Local
            .with_ymd_and_hms(YEAR_LOWER_LIMIT, 1, 1, 0, 0, 1)
            .unwrap();

        // Find the previous occurrence, which should be exactly at the start of the minimum year.
        let prev_occurrence = cron.find_previous_occurrence(&start_time, false)?;
        let expected_time = Local
            .with_ymd_and_hms(YEAR_LOWER_LIMIT, 1, 1, 0, 0, 0)
            .unwrap();
        assert_eq!(prev_occurrence, expected_time);

        // With the core logic fixed, searching past the limit will now correctly return TimeSearchLimitExceeded.
        let result = cron.find_previous_occurrence(&expected_time, false);
        assert!(matches!(result, Err(CronError::TimeSearchLimitExceeded)));

        Ok(())
    }

    #[test]
    fn test_find_occurrence_at_max_year_limit() -> Result<(), CronError> {
        // This pattern matches at midnight on January 1st every year.
        let cron = Cron::from_str("0 0 1 1 *")?;

        // Start the search late in the year just before the upper limit.
        let start_time = Local
            .with_ymd_and_hms(YEAR_UPPER_LIMIT - 1, 12, 31, 23, 59, 59)
            .unwrap();

        let next_occurrence = cron.find_next_occurrence(&start_time, false)?;
        let expected_time = Local
            .with_ymd_and_hms(YEAR_UPPER_LIMIT, 1, 1, 0, 0, 0)
            .unwrap();
        assert_eq!(next_occurrence, expected_time);

        // Any search beyond the maximum year limit should fail.
        let result = cron.find_next_occurrence(&expected_time, false);
        assert!(matches!(result, Err(CronError::TimeSearchLimitExceeded)));

        Ok(())
    }

    #[test]
    fn test_weekday_for_historical_date_1831() -> Result<(), CronError> {
        // This pattern should match at midnight every Sunday.
        let cron = Cron::from_str("0 0 * * SUN")?;

        // June 5, 1831 was a Sunday.
        let matching_sunday = Local.with_ymd_and_hms(1831, 6, 5, 0, 0, 0).unwrap();

        // June 6, 1831 was a Monday.
        let non_matching_monday = Local.with_ymd_and_hms(1831, 6, 6, 0, 0, 0).unwrap();

        // Verify that the Sunday matches and the Monday does not.
        assert!(
            cron.is_time_matching(&matching_sunday)?,
            "Should match on Sunday, June 5, 1831"
        );
        assert!(
            !cron.is_time_matching(&non_matching_monday)?,
            "Should not match on Monday, June 6, 1831"
        );

        Ok(())
    }
}<|MERGE_RESOLUTION|>--- conflicted
+++ resolved
@@ -108,11 +108,8 @@
 //! For more information, refer to the full [README](https://github.com/hexagon/croner-rust).
 
 pub mod errors;
-<<<<<<< HEAD
+pub mod parser;
 pub mod describe;
-=======
-pub mod parser;
->>>>>>> 9744a556
 
 mod component;
 mod iterator;
