--- conflicted
+++ resolved
@@ -30,18 +30,13 @@
 
     // Example: Iterator
     println!("Next 5 matches:");
-<<<<<<< HEAD
     for time in cron.clone().iter_after(Local::now()).take(5) {
-        println!("{}", time);
+        println!("{time}");
     }
 
     // Example: Reverse Iterator
     println!("Previous 5 matches:");
     for time in cron.clone().iter_before(Local::now()).take(5) {
-        println!("{}", time);
-=======
-    for time in cron.clone().iter_from(Local::now()).take(5) {
         println!("{time}");
->>>>>>> 34120a05
     }
 }